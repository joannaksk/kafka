/*
 * Licensed to the Apache Software Foundation (ASF) under one or more
 * contributor license agreements. See the NOTICE file distributed with
 * this work for additional information regarding copyright ownership.
 * The ASF licenses this file to You under the Apache License, Version 2.0
 * (the "License"); you may not use this file except in compliance with
 * the License. You may obtain a copy of the License at
 *
 *    http://www.apache.org/licenses/LICENSE-2.0
 *
 * Unless required by applicable law or agreed to in writing, software
 * distributed under the License is distributed on an "AS IS" BASIS,
 * WITHOUT WARRANTIES OR CONDITIONS OF ANY KIND, either express or implied.
 * See the License for the specific language governing permissions and
 * limitations under the License.
 */
package org.apache.kafka.clients.producer.internals;

import org.apache.kafka.clients.ApiVersions;
import org.apache.kafka.clients.ClientRequest;
import org.apache.kafka.clients.ClientResponse;
import org.apache.kafka.clients.KafkaClient;
import org.apache.kafka.clients.Metadata;
import org.apache.kafka.clients.NetworkClientUtils;
import org.apache.kafka.clients.RequestCompletionHandler;
import org.apache.kafka.common.Cluster;
import org.apache.kafka.common.KafkaException;
import org.apache.kafka.common.MetricName;
import org.apache.kafka.common.Node;
import org.apache.kafka.common.TopicPartition;
import org.apache.kafka.common.errors.AuthenticationException;
import org.apache.kafka.common.errors.ClusterAuthorizationException;
import org.apache.kafka.common.errors.InvalidMetadataException;
import org.apache.kafka.common.errors.OutOfOrderSequenceException;
import org.apache.kafka.common.errors.RetriableException;
import org.apache.kafka.common.errors.TimeoutException;
import org.apache.kafka.common.errors.TopicAuthorizationException;
import org.apache.kafka.common.errors.UnknownTopicOrPartitionException;
import org.apache.kafka.common.errors.UnsupportedVersionException;
import org.apache.kafka.common.message.InitProducerIdRequestData;
import org.apache.kafka.common.metrics.Sensor;
import org.apache.kafka.common.metrics.stats.Avg;
import org.apache.kafka.common.metrics.stats.Max;
import org.apache.kafka.common.metrics.stats.Meter;
import org.apache.kafka.common.protocol.Errors;
import org.apache.kafka.common.record.MemoryRecords;
import org.apache.kafka.common.record.RecordBatch;
import org.apache.kafka.common.requests.AbstractRequest;
import org.apache.kafka.common.requests.FindCoordinatorRequest;
import org.apache.kafka.common.requests.InitProducerIdRequest;
import org.apache.kafka.common.requests.InitProducerIdResponse;
import org.apache.kafka.common.requests.ProduceRequest;
import org.apache.kafka.common.requests.ProduceResponse;
import org.apache.kafka.common.requests.RequestHeader;
import org.apache.kafka.common.utils.LogContext;
import org.apache.kafka.common.utils.Time;
import org.slf4j.Logger;

import java.io.IOException;
import java.util.ArrayList;
import java.util.Collections;
import java.util.HashMap;
import java.util.Iterator;
import java.util.List;
import java.util.Map;
import java.util.Objects;

import static org.apache.kafka.common.record.RecordBatch.NO_TIMESTAMP;

/**
 * The background thread that handles the sending of produce requests to the Kafka cluster. This thread makes metadata
 * requests to renew its view of the cluster and then sends produce requests to the appropriate nodes.
 */
public class Sender implements Runnable {

    private final Logger log;

    /* the state of each nodes connection */
    private final KafkaClient client;

    /* the record accumulator that batches records */
    private final RecordAccumulator accumulator;

    /* the metadata for the client */
    private final ProducerMetadata metadata;

    /* the flag indicating whether the producer should guarantee the message order on the broker or not. */
    private final boolean guaranteeMessageOrder;

    /* the maximum request size to attempt to send to the server */
    private final int maxRequestSize;

    /* the number of acknowledgements to request from the server */
    private final short acks;

    /* the number of times to retry a failed request before giving up */
    private final int retries;

    /* the clock instance used for getting the time */
    private final Time time;

    /* true while the sender thread is still running */
    private volatile boolean running;

    /* true when the caller wants to ignore all unsent/inflight messages and force close.  */
    private volatile boolean forceClose;

    /* metrics */
    private final SenderMetrics sensors;

    /* the max time to wait for the server to respond to the request*/
    private final int requestTimeoutMs;

    /* The max time to wait before retrying a request which has failed */
    private final long retryBackoffMs;

    /* current request API versions supported by the known brokers */
    private final ApiVersions apiVersions;

    /* all the state related to transactions, in particular the producer id, producer epoch, and sequence numbers */
    private final TransactionManager transactionManager;

    // A per-partition queue of batches ordered by creation time for tracking the in-flight batches
    private final Map<TopicPartition, List<ProducerBatch>> inFlightBatches;

    public Sender(LogContext logContext,
                  KafkaClient client,
                  ProducerMetadata metadata,
                  RecordAccumulator accumulator,
                  boolean guaranteeMessageOrder,
                  int maxRequestSize,
                  short acks,
                  int retries,
                  SenderMetricsRegistry metricsRegistry,
                  Time time,
                  int requestTimeoutMs,
                  long retryBackoffMs,
                  TransactionManager transactionManager,
                  ApiVersions apiVersions) {
        this.log = logContext.logger(Sender.class);
        this.client = client;
        this.accumulator = accumulator;
        this.metadata = metadata;
        this.guaranteeMessageOrder = guaranteeMessageOrder;
        this.maxRequestSize = maxRequestSize;
        this.running = true;
        this.acks = acks;
        this.retries = retries;
        this.time = time;
        this.sensors = new SenderMetrics(metricsRegistry, metadata, client, time);
        this.requestTimeoutMs = requestTimeoutMs;
        this.retryBackoffMs = retryBackoffMs;
        this.apiVersions = apiVersions;
        this.transactionManager = transactionManager;
        this.inFlightBatches = new HashMap<>();
    }

    public List<ProducerBatch> inFlightBatches(TopicPartition tp) {
        return inFlightBatches.containsKey(tp) ? inFlightBatches.get(tp) : new ArrayList<>();
    }

    private void maybeRemoveFromInflightBatches(ProducerBatch batch) {
        List<ProducerBatch> batches = inFlightBatches.get(batch.topicPartition);
        if (batches != null) {
            batches.remove(batch);
            if (batches.isEmpty()) {
                inFlightBatches.remove(batch.topicPartition);
            }
        }
    }

    private void maybeRemoveAndDeallocateBatch(ProducerBatch batch) {
        maybeRemoveFromInflightBatches(batch);
        this.accumulator.deallocate(batch);
    }

    /**
     *  Get the in-flight batches that has reached delivery timeout.
     */
    private List<ProducerBatch> getExpiredInflightBatches(long now) {
        List<ProducerBatch> expiredBatches = new ArrayList<>();

        for (Iterator<Map.Entry<TopicPartition, List<ProducerBatch>>> batchIt = inFlightBatches.entrySet().iterator(); batchIt.hasNext();) {
            Map.Entry<TopicPartition, List<ProducerBatch>> entry = batchIt.next();
            List<ProducerBatch> partitionInFlightBatches = entry.getValue();
            if (partitionInFlightBatches != null) {
                Iterator<ProducerBatch> iter = partitionInFlightBatches.iterator();
                while (iter.hasNext()) {
                    ProducerBatch batch = iter.next();
                    if (batch.hasReachedDeliveryTimeout(accumulator.getDeliveryTimeoutMs(), now)) {
                        iter.remove();
                        // expireBatches is called in Sender.sendProducerData, before client.poll.
                        // The !batch.isDone() invariant should always hold. An IllegalStateException
                        // exception will be thrown if the invariant is violated.
                        if (!batch.isDone()) {
                            expiredBatches.add(batch);
                        } else {
                            throw new IllegalStateException(batch.topicPartition + " batch created at " +
                                batch.createdMs + " gets unexpected final state " + batch.finalState());
                        }
                    } else {
                        accumulator.maybeUpdateNextBatchExpiryTime(batch);
                        break;
                    }
                }
                if (partitionInFlightBatches.isEmpty()) {
                    batchIt.remove();
                }
            }
        }
        return expiredBatches;
    }

    private void addToInflightBatches(List<ProducerBatch> batches) {
        for (ProducerBatch batch : batches) {
            List<ProducerBatch> inflightBatchList = inFlightBatches.get(batch.topicPartition);
            if (inflightBatchList == null) {
                inflightBatchList = new ArrayList<>();
                inFlightBatches.put(batch.topicPartition, inflightBatchList);
            }
            inflightBatchList.add(batch);
        }
    }

    public void addToInflightBatches(Map<Integer, List<ProducerBatch>> batches) {
        for (List<ProducerBatch> batchList : batches.values()) {
            addToInflightBatches(batchList);
        }
    }

    private boolean hasPendingTransactionalRequests() {
        return transactionManager != null && transactionManager.hasPendingRequests() && transactionManager.hasOngoingTransaction();
    }

    /**
     * The main run loop for the sender thread
     */
    public void run() {
        log.debug("Starting Kafka producer I/O thread.");

        // main loop, runs until close is called
        while (running) {
            try {
                runOnce();
            } catch (Exception e) {
                log.error("Uncaught error in kafka producer I/O thread: ", e);
            }
        }

        log.debug("Beginning shutdown of Kafka producer I/O thread, sending remaining records.");

        // okay we stopped accepting requests but there may still be
        // requests in the transaction manager, accumulator or waiting for acknowledgment,
        // wait until these are completed.
        while (!forceClose && ((this.accumulator.hasUndrained() || this.client.inFlightRequestCount() > 0) || hasPendingTransactionalRequests())) {
            try {
                runOnce();
            } catch (Exception e) {
                log.error("Uncaught error in kafka producer I/O thread: ", e);
            }
        }

        // Abort the transaction if any commit or abort didn't go through the transaction manager's queue
        while (!forceClose && transactionManager != null && transactionManager.hasOngoingTransaction()) {
            if (!transactionManager.isCompleting()) {
                log.info("Aborting incomplete transaction due to shutdown");
                transactionManager.beginAbort();
            }
            try {
                runOnce();
            } catch (Exception e) {
                log.error("Uncaught error in kafka producer I/O thread: ", e);
            }
        }

        if (forceClose) {
            // We need to fail all the incomplete transactional requests and batches and wake up the threads waiting on
            // the futures.
            if (transactionManager != null) {
                log.debug("Aborting incomplete transactional requests due to forced shutdown");
                transactionManager.close();
            }
            log.debug("Aborting incomplete batches due to forced shutdown");
            this.accumulator.abortIncompleteBatches();
        }
        try {
            this.client.close();
        } catch (Exception e) {
            log.error("Failed to close network client", e);
        }

        log.debug("Shutdown of Kafka producer I/O thread has completed.");
    }

    /**
     * Run a single iteration of sending
     *
     */
    void runOnce() {
        if (transactionManager != null) {
            try {
                transactionManager.resetProducerIdIfNeeded();

                if (!transactionManager.isTransactional()) {
                    // this is an idempotent producer, so make sure we have a producer id
                    maybeWaitForProducerId();
                } else if (transactionManager.hasUnresolvedSequences() && !transactionManager.hasFatalError()) {
                    transactionManager.transitionToFatalError(
                        new KafkaException("The client hasn't received acknowledgment for " +
                            "some previously sent messages and can no longer retry them. It isn't safe to continue."));
                } else if (maybeSendAndPollTransactionalRequest()) {
                    return;
                }

                // do not continue sending if the transaction manager is in a failed state or if there
                // is no producer id (for the idempotent case).
                if (transactionManager.hasFatalError() || !transactionManager.hasProducerId()) {
                    RuntimeException lastError = transactionManager.lastError();
                    if (lastError != null)
                        maybeAbortBatches(lastError);
                    client.poll(retryBackoffMs, time.milliseconds());
                    return;
                } else if (transactionManager.hasAbortableError()) {
                    accumulator.abortUndrainedBatches(transactionManager.lastError());
                }
            } catch (AuthenticationException e) {
                // This is already logged as error, but propagated here to perform any clean ups.
                log.trace("Authentication exception while processing transactional request: {}", e);
                transactionManager.authenticationFailed(e);
            }
        }

        long currentTimeMs = time.milliseconds();
        long pollTimeout = sendProducerData(currentTimeMs);
        client.poll(pollTimeout, currentTimeMs);
    }

    private long sendProducerData(long now) {
        Cluster cluster = metadata.fetch();
        // get the list of partitions with data ready to send
        RecordAccumulator.ReadyCheckResult result = this.accumulator.ready(cluster, now);

        // if there are any partitions whose leaders are not known yet, force metadata update
        if (!result.unknownLeaderTopics.isEmpty()) {
            // The set of topics with unknown leader contains topics with leader election pending as well as
            // topics which may have expired. Add the topic again to metadata to ensure it is included
            // and request metadata update, since there are messages to send to the topic.
            for (String topic : result.unknownLeaderTopics)
                this.metadata.add(topic);

            log.debug("Requesting metadata update due to unknown leader topics from the batched records: {}",
                result.unknownLeaderTopics);
            this.metadata.requestUpdate();
<<<<<<< HEAD
            this.sensors.metadataRequestRateSensor.record();
=======
            this.metadata.recordMetadataRequest();
>>>>>>> 36f882b6

        }

        // remove any nodes we aren't ready to send to
        Iterator<Node> iter = result.readyNodes.iterator();
        long notReadyTimeout = Long.MAX_VALUE;
        while (iter.hasNext()) {
            Node node = iter.next();
            if (!this.client.ready(node, now)) {
                iter.remove();
                notReadyTimeout = Math.min(notReadyTimeout, this.client.pollDelayMs(node, now));
            }
        }

        // create produce requests
        Map<Integer, List<ProducerBatch>> batches = this.accumulator.drain(cluster, result.readyNodes, this.maxRequestSize, now);
        addToInflightBatches(batches);
        if (guaranteeMessageOrder) {
            // Mute all the partitions drained
            for (List<ProducerBatch> batchList : batches.values()) {
                for (ProducerBatch batch : batchList)
                    this.accumulator.mutePartition(batch.topicPartition);
            }
        }

        accumulator.resetNextBatchExpiryTime();
        List<ProducerBatch> expiredInflightBatches = getExpiredInflightBatches(now);
        List<ProducerBatch> expiredBatches = this.accumulator.expiredBatches(now);
        expiredBatches.addAll(expiredInflightBatches);

        // Reset the producer id if an expired batch has previously been sent to the broker. Also update the metrics
        // for expired batches. see the documentation of @TransactionState.resetProducerId to understand why
        // we need to reset the producer id here.
        if (!expiredBatches.isEmpty())
            log.trace("Expired {} batches in accumulator", expiredBatches.size());
        for (ProducerBatch expiredBatch : expiredBatches) {
            String errorMessage = "Expiring " + expiredBatch.recordCount + " record(s) for " + expiredBatch.topicPartition
                + ":" + (now - expiredBatch.createdMs) + " ms has passed since batch creation";
            failBatch(expiredBatch, -1, NO_TIMESTAMP, new TimeoutException(errorMessage), false);
            if (transactionManager != null && expiredBatch.inRetry()) {
                // This ensures that no new batches are drained until the current in flight batches are fully resolved.
                transactionManager.markSequenceUnresolved(expiredBatch.topicPartition);
            }
        }
        sensors.updateProduceRequestMetrics(batches);

        // If we have any nodes that are ready to send + have sendable data, poll with 0 timeout so this can immediately
        // loop and try sending more data. Otherwise, the timeout will be the smaller value between next batch expiry
        // time, and the delay time for checking data availability. Note that the nodes may have data that isn't yet
        // sendable due to lingering, backing off, etc. This specifically does not include nodes with sendable data
        // that aren't ready to send since they would cause busy looping.
        long pollTimeout = Math.min(result.nextReadyCheckDelayMs, notReadyTimeout);
        pollTimeout = Math.min(pollTimeout, this.accumulator.nextExpiryTimeMs() - now);
        pollTimeout = Math.max(pollTimeout, 0);
        if (!result.readyNodes.isEmpty()) {
            log.trace("Nodes with data ready to send: {}", result.readyNodes);
            // if some partitions are already ready to be sent, the select time would be 0;
            // otherwise if some partition already has some data accumulated but not ready yet,
            // the select time will be the time difference between now and its linger expiry time;
            // otherwise the select time will be the time difference between now and the metadata expiry time;
            pollTimeout = 0;
        }
        sendProduceRequests(batches, now);
        return pollTimeout;
    }

    /**
     * Returns true if a transactional request is sent or polled, or if a FindCoordinator request is enqueued
     */
    private boolean maybeSendAndPollTransactionalRequest() {
        if (transactionManager.hasInFlightTransactionalRequest()) {
            // as long as there are outstanding transactional requests, we simply wait for them to return
            client.poll(retryBackoffMs, time.milliseconds());
            return true;
        }

        if (transactionManager.isCompleting() && accumulator.hasIncomplete()) {
            if (transactionManager.isAborting())
                accumulator.abortUndrainedBatches(new KafkaException("Failing batch since transaction was aborted"));
            // There may still be requests left which are being retried. Since we do not know whether they had
            // been successfully appended to the broker log, we must resend them until their final status is clear.
            // If they had been appended and we did not receive the error, then our sequence number would no longer
            // be correct which would lead to an OutOfSequenceException.
            if (!accumulator.flushInProgress())
                accumulator.beginFlush();
        }

        TransactionManager.TxnRequestHandler nextRequestHandler = transactionManager.nextRequestHandler(accumulator.hasIncomplete());
        if (nextRequestHandler == null)
            return false;

        AbstractRequest.Builder<?> requestBuilder = nextRequestHandler.requestBuilder();
        Node targetNode = null;
        try {
            targetNode = awaitNodeReady(nextRequestHandler.coordinatorType());
            if (targetNode == null) {
                lookupCoordinatorAndRetry(nextRequestHandler);
                return true;
            }

            if (nextRequestHandler.isRetry())
                time.sleep(nextRequestHandler.retryBackoffMs());
            long currentTimeMs = time.milliseconds();
            ClientRequest clientRequest = client.newClientRequest(
                targetNode.idString(), requestBuilder, currentTimeMs, true, requestTimeoutMs, nextRequestHandler);
            log.debug("Sending transactional request {} to node {}", requestBuilder, targetNode);
            client.send(clientRequest, currentTimeMs);
            transactionManager.setInFlightCorrelationId(clientRequest.correlationId());
            client.poll(retryBackoffMs, time.milliseconds());
            return true;
        } catch (IOException e) {
            log.debug("Disconnect from {} while trying to send request {}. Going " +
                    "to back off and retry.", targetNode, requestBuilder, e);
            // We break here so that we pick up the FindCoordinator request immediately.
            lookupCoordinatorAndRetry(nextRequestHandler);
            return true;
        }
    }

    private void lookupCoordinatorAndRetry(TransactionManager.TxnRequestHandler nextRequestHandler) {
        if (nextRequestHandler.needsCoordinator()) {
            transactionManager.lookupCoordinator(nextRequestHandler);
        } else {
            // For non-coordinator requests, sleep here to prevent a tight loop when no node is available
            time.sleep(retryBackoffMs);
            metadata.requestUpdate();
            metadata.recordMetadataRequest();
        }

        transactionManager.retry(nextRequestHandler);
    }

    private void maybeAbortBatches(RuntimeException exception) {
        if (accumulator.hasIncomplete()) {
            log.error("Aborting producer batches due to fatal error", exception);
            accumulator.abortBatches(exception);
        }
    }

    /**
     * Start closing the sender (won't actually complete until all data is sent out)
     */
    public void initiateClose() {
        // Ensure accumulator is closed first to guarantee that no more appends are accepted after
        // breaking from the sender loop. Otherwise, we may miss some callbacks when shutting down.
        this.accumulator.close();
        this.running = false;
        this.wakeup();
    }

    /**
     * Closes the sender without sending out any pending messages.
     */
    public void forceClose() {
        this.forceClose = true;
        initiateClose();
    }

    public boolean isRunning() {
        return running;
    }

    private ClientResponse sendAndAwaitInitProducerIdRequest(Node node) throws IOException {
        String nodeId = node.idString();
        InitProducerIdRequestData requestData = new InitProducerIdRequestData()
                .setTransactionalId(null)
                .setTransactionTimeoutMs(Integer.MAX_VALUE);
        InitProducerIdRequest.Builder builder = new InitProducerIdRequest.Builder(requestData);
        ClientRequest request = client.newClientRequest(nodeId, builder, time.milliseconds(), true, requestTimeoutMs, null);
        return NetworkClientUtils.sendAndReceive(client, request, time);
    }

    private Node awaitNodeReady(FindCoordinatorRequest.CoordinatorType coordinatorType) throws IOException {
        Node node = coordinatorType != null ?
                transactionManager.coordinator(coordinatorType) :
                client.leastLoadedNode(time.milliseconds());

        if (node != null && NetworkClientUtils.awaitReady(client, node, time, requestTimeoutMs)) {
            return node;
        }
        return null;
    }

    private void maybeWaitForProducerId() {
        while (!forceClose && !transactionManager.hasProducerId() && !transactionManager.hasError()) {
            Node node = null;
            try {
                node = awaitNodeReady(null);
                if (node != null) {
                    ClientResponse response = sendAndAwaitInitProducerIdRequest(node);
                    InitProducerIdResponse initProducerIdResponse = (InitProducerIdResponse) response.responseBody();
                    Errors error = initProducerIdResponse.error();
                    if (error == Errors.NONE) {
                        ProducerIdAndEpoch producerIdAndEpoch = new ProducerIdAndEpoch(
                                initProducerIdResponse.data.producerId(), initProducerIdResponse.data.producerEpoch());
                        transactionManager.setProducerIdAndEpoch(producerIdAndEpoch);
                        return;
                    } else if (error.exception() instanceof RetriableException) {
                        log.debug("Retriable error from InitProducerId response", error.message());
                    } else {
                        transactionManager.transitionToFatalError(error.exception());
                        break;
                    }
                } else {
                    log.debug("Could not find an available broker to send InitProducerIdRequest to. Will back off and retry.");
                }
            } catch (UnsupportedVersionException e) {
                transactionManager.transitionToFatalError(e);
                break;
            } catch (IOException e) {
                log.debug("Broker {} disconnected while awaiting InitProducerId response", node, e);
            }
            log.trace("Retry InitProducerIdRequest in {}ms.", retryBackoffMs);
            time.sleep(retryBackoffMs);
            metadata.requestUpdate();
            metadata.recordMetadataRequest();
        }
    }

    /**
     * Handle a produce response
     */
    private void handleProduceResponse(ClientResponse response, Map<TopicPartition, ProducerBatch> batches, long now) {
        RequestHeader requestHeader = response.requestHeader();
        long receivedTimeMs = response.receivedTimeMs();
        int correlationId = requestHeader.correlationId();
        if (response.wasDisconnected()) {
            log.trace("Cancelled request with header {} due to node {} being disconnected",
                requestHeader, response.destination());
            for (ProducerBatch batch : batches.values())
                completeBatch(batch, new ProduceResponse.PartitionResponse(Errors.NETWORK_EXCEPTION), correlationId, now, 0L);
        } else if (response.versionMismatch() != null) {
            log.warn("Cancelled request {} due to a version mismatch with node {}",
                    response, response.destination(), response.versionMismatch());
            for (ProducerBatch batch : batches.values())
                completeBatch(batch, new ProduceResponse.PartitionResponse(Errors.UNSUPPORTED_VERSION), correlationId, now, 0L);
        } else {
            log.trace("Received produce response from node {} with correlation id {}", response.destination(), correlationId);
            // if we have a response, parse it
            if (response.hasResponse()) {
                ProduceResponse produceResponse = (ProduceResponse) response.responseBody();
                for (Map.Entry<TopicPartition, ProduceResponse.PartitionResponse> entry : produceResponse.responses().entrySet()) {
                    TopicPartition tp = entry.getKey();
                    ProduceResponse.PartitionResponse partResp = entry.getValue();
                    ProducerBatch batch = batches.get(tp);
                    completeBatch(batch, partResp, correlationId, now, receivedTimeMs + produceResponse.throttleTimeMs());
                }
                this.sensors.recordLatency(response.destination(), response.requestLatencyMs());
            } else {
                // this is the acks = 0 case, just complete all requests
                for (ProducerBatch batch : batches.values()) {
                    completeBatch(batch, new ProduceResponse.PartitionResponse(Errors.NONE), correlationId, now, 0L);
                }
            }
        }
    }

    /**
     * Complete or retry the given batch of records.
     *
     * @param batch The record batch
     * @param response The produce response
     * @param correlationId The correlation id for the request
     * @param now The current POSIX timestamp in milliseconds
     */
    private void completeBatch(ProducerBatch batch, ProduceResponse.PartitionResponse response, long correlationId,
                               long now, long throttleUntilTimeMs) {
        Errors error = response.error;

        if (error == Errors.MESSAGE_TOO_LARGE && batch.recordCount > 1 && !batch.isDone() &&
                (batch.magic() >= RecordBatch.MAGIC_VALUE_V2 || batch.isCompressed())) {
            // If the batch is too large, we split the batch and send the split batches again. We do not decrement
            // the retry attempts in this case.
            log.warn(
                "Got error produce response in correlation id {} on topic-partition {}, splitting and retrying ({} attempts left). Error: {}",
                correlationId,
                batch.topicPartition,
                this.retries - batch.attempts(),
                error);
            if (transactionManager != null)
                transactionManager.removeInFlightBatch(batch);
            this.accumulator.splitAndReenqueue(batch);
            maybeRemoveAndDeallocateBatch(batch);
            this.sensors.recordBatchSplit();
        } else if (error != Errors.NONE) {
            if (canRetry(batch, response, now)) {
                log.warn(
                    "Got error produce response with correlation id {} on topic-partition {}, retrying ({} attempts left). Error: {}",
                    correlationId,
                    batch.topicPartition,
                    this.retries - batch.attempts() - 1,
                    error);
                if (transactionManager == null) {
                    reenqueueBatch(batch, now);
                } else if (transactionManager.hasProducerIdAndEpoch(batch.producerId(), batch.producerEpoch())) {
                    // If idempotence is enabled only retry the request if the current producer id is the same as
                    // the producer id of the batch.
                    log.debug("Retrying batch to topic-partition {}. ProducerId: {}; Sequence number : {}",
                            batch.topicPartition, batch.producerId(), batch.baseSequence());
                    reenqueueBatch(batch, now);
                } else {
                    failBatch(batch, response, new OutOfOrderSequenceException("Attempted to retry sending a " +
                            "batch but the producer id changed from " + batch.producerId() + " to " +
                            transactionManager.producerIdAndEpoch().producerId + " in the mean time. This batch will be dropped."), false);
                }
            } else if (error == Errors.DUPLICATE_SEQUENCE_NUMBER) {
                // If we have received a duplicate sequence error, it means that the sequence number has advanced beyond
                // the sequence of the current batch, and we haven't retained batch metadata on the broker to return
                // the correct offset and timestamp.
                //
                // The only thing we can do is to return success to the user and not return a valid offset and timestamp.
                completeBatch(batch, response);
            } else {
                final RuntimeException exception;
                if (error == Errors.TOPIC_AUTHORIZATION_FAILED)
                    exception = new TopicAuthorizationException(Collections.singleton(batch.topicPartition.topic()));
                else if (error == Errors.CLUSTER_AUTHORIZATION_FAILED)
                    exception = new ClusterAuthorizationException("The producer is not authorized to do idempotent sends");
                else
                    exception = error.exception();
                // tell the user the result of their request. We only adjust sequence numbers if the batch didn't exhaust
                // its retries -- if it did, we don't know whether the sequence number was accepted or not, and
                // thus it is not safe to reassign the sequence.
                failBatch(batch, response, exception, batch.attempts() < this.retries);
            }
            if (error.exception() instanceof InvalidMetadataException) {
                if (error.exception() instanceof UnknownTopicOrPartitionException) {
                    log.warn("Received unknown topic or partition error in produce request on partition {}. The " +
                            "topic-partition may not exist or the user may not have Describe access to it",
                        batch.topicPartition);
                } else {
                    log.warn("Received invalid metadata error in produce request on partition {} due to {}. Going " +
                            "to request metadata update now", batch.topicPartition, error.exception().toString());
                }
                metadata.requestUpdate();
                metadata.recordMetadataRequest();
            }
        } else {
            completeBatch(batch, response);
        }

        // Unmute the completed partition.
        if (guaranteeMessageOrder)
            this.accumulator.unmutePartition(batch.topicPartition, throttleUntilTimeMs);
    }

    private void reenqueueBatch(ProducerBatch batch, long currentTimeMs) {
        this.accumulator.reenqueue(batch, currentTimeMs);
        maybeRemoveFromInflightBatches(batch);
        this.sensors.recordRetries(batch.topicPartition.topic(), batch.recordCount);
    }

    private void completeBatch(ProducerBatch batch, ProduceResponse.PartitionResponse response) {
        if (transactionManager != null) {
            transactionManager.handleCompletedBatch(batch, response);
        }

        if (batch.done(response.baseOffset, response.logAppendTime, null)) {
            maybeRemoveAndDeallocateBatch(batch);
        }
    }

    private void failBatch(ProducerBatch batch,
                           ProduceResponse.PartitionResponse response,
                           RuntimeException exception,
                           boolean adjustSequenceNumbers) {
        failBatch(batch, response.baseOffset, response.logAppendTime, exception, adjustSequenceNumbers);
    }

    private void failBatch(ProducerBatch batch,
                           long baseOffset,
                           long logAppendTime,
                           RuntimeException exception,
                           boolean adjustSequenceNumbers) {
        if (transactionManager != null) {
            transactionManager.handleFailedBatch(batch, exception, adjustSequenceNumbers);
        }

        this.sensors.recordErrors(batch.topicPartition.topic(), batch.recordCount);

        if (batch.done(baseOffset, logAppendTime, exception)) {
            maybeRemoveAndDeallocateBatch(batch);
        }
    }

    /**
     * We can retry a send if the error is transient and the number of attempts taken is fewer than the maximum allowed.
     * We can also retry OutOfOrderSequence exceptions for future batches, since if the first batch has failed, the
     * future batches are certain to fail with an OutOfOrderSequence exception.
     */
    private boolean canRetry(ProducerBatch batch, ProduceResponse.PartitionResponse response, long now) {
        return !batch.hasReachedDeliveryTimeout(accumulator.getDeliveryTimeoutMs(), now) &&
            batch.attempts() < this.retries &&
            !batch.isDone() &&
            ((response.error.exception() instanceof RetriableException) ||
                (transactionManager != null && transactionManager.canRetry(response, batch)));
    }

    /**
     * Transfer the record batches into a list of produce requests on a per-node basis
     */
    private void sendProduceRequests(Map<Integer, List<ProducerBatch>> collated, long now) {
        for (Map.Entry<Integer, List<ProducerBatch>> entry : collated.entrySet())
            sendProduceRequest(now, entry.getKey(), acks, requestTimeoutMs, entry.getValue());
    }

    /**
     * Create a produce request from the given record batches
     */
    private void sendProduceRequest(long now, int destination, short acks, int timeout, List<ProducerBatch> batches) {
        if (batches.isEmpty())
            return;

        Map<TopicPartition, MemoryRecords> produceRecordsByPartition = new HashMap<>(batches.size());
        final Map<TopicPartition, ProducerBatch> recordsByPartition = new HashMap<>(batches.size());

        // find the minimum magic version used when creating the record sets
        byte minUsedMagic = apiVersions.maxUsableProduceMagic();
        for (ProducerBatch batch : batches) {
            if (batch.magic() < minUsedMagic)
                minUsedMagic = batch.magic();
        }

        for (ProducerBatch batch : batches) {
            TopicPartition tp = batch.topicPartition;
            MemoryRecords records = batch.records();

            // down convert if necessary to the minimum magic used. In general, there can be a delay between the time
            // that the producer starts building the batch and the time that we send the request, and we may have
            // chosen the message format based on out-dated metadata. In the worst case, we optimistically chose to use
            // the new message format, but found that the broker didn't support it, so we need to down-convert on the
            // client before sending. This is intended to handle edge cases around cluster upgrades where brokers may
            // not all support the same message format version. For example, if a partition migrates from a broker
            // which is supporting the new magic version to one which doesn't, then we will need to convert.
            if (!records.hasMatchingMagic(minUsedMagic))
                records = batch.records().downConvert(minUsedMagic, 0, time).records();
            produceRecordsByPartition.put(tp, records);
            recordsByPartition.put(tp, batch);
        }

        String transactionalId = null;
        if (transactionManager != null && transactionManager.isTransactional()) {
            transactionalId = transactionManager.transactionalId();
        }
        ProduceRequest.Builder requestBuilder = ProduceRequest.Builder.forMagic(minUsedMagic, acks, timeout,
                produceRecordsByPartition, transactionalId);
        RequestCompletionHandler callback = new RequestCompletionHandler() {
            public void onComplete(ClientResponse response) {
                handleProduceResponse(response, recordsByPartition, time.milliseconds());
            }
        };

        String nodeId = Integer.toString(destination);
        ClientRequest clientRequest = client.newClientRequest(nodeId, requestBuilder, now, acks != 0,
                requestTimeoutMs, callback);
        client.send(clientRequest, now);
        log.trace("Sent produce request to {}: {}", nodeId, requestBuilder);
    }

    /**
     * Wake up the selector associated with this send thread
     */
    public void wakeup() {
        this.client.wakeup();
    }

    public static Sensor throttleTimeSensor(SenderMetricsRegistry metrics) {
        Sensor produceThrottleTimeSensor = metrics.sensor("produce-throttle-time");
        produceThrottleTimeSensor.add(metrics.produceThrottleTimeAvg, new Avg());
        produceThrottleTimeSensor.add(metrics.produceThrottleTimeMax, new Max());
        return produceThrottleTimeSensor;
    }

    /**
     * A collection of sensors for the sender
     */
    private static class SenderMetrics {
        public final Sensor retrySensor;
        public final Sensor errorSensor;
        public final Sensor queueTimeSensor;
        public final Sensor requestTimeSensor;
        public final Sensor recordsPerRequestSensor;
        public final Sensor batchSizeSensor;
        public final Sensor compressionRateSensor;
        public final Sensor maxRecordSizeSensor;
        public final Sensor batchSplitSensor;
        public final Sensor metadataRequestRateSensor;
        private final SenderMetricsRegistry metrics;
        private final Time time;

        public SenderMetrics(SenderMetricsRegistry metrics, Metadata metadata, KafkaClient client, Time time) {
            this.metrics = metrics;
            this.time = time;

            this.batchSizeSensor = metrics.sensor("batch-size");
            this.batchSizeSensor.add(metrics.batchSizeAvg, new Avg());
            this.batchSizeSensor.add(metrics.batchSizeMax, new Max());

            this.compressionRateSensor = metrics.sensor("compression-rate");
            this.compressionRateSensor.add(metrics.compressionRateAvg, new Avg());

            this.queueTimeSensor = metrics.sensor("queue-time");
            this.queueTimeSensor.add(metrics.recordQueueTimeAvg, new Avg());
            this.queueTimeSensor.add(metrics.recordQueueTimeMax, new Max());

            this.requestTimeSensor = metrics.sensor("request-time");
            this.requestTimeSensor.add(metrics.requestLatencyAvg, new Avg());
            this.requestTimeSensor.add(metrics.requestLatencyMax, new Max());

            this.recordsPerRequestSensor = metrics.sensor("records-per-request");
            this.recordsPerRequestSensor.add(new Meter(metrics.recordSendRate, metrics.recordSendTotal));
            this.recordsPerRequestSensor.add(metrics.recordsPerRequestAvg, new Avg());

            this.metadataRequestRateSensor = metrics.sensor("metadata-request-rate");
            this.metadataRequestRateSensor.add(new Meter(metrics.metadataRequestRate, metrics.metadataRequestSentTotal));

            this.retrySensor = metrics.sensor("record-retries");
            this.retrySensor.add(new Meter(metrics.recordRetryRate, metrics.recordRetryTotal));

            this.errorSensor = metrics.sensor("errors");
            this.errorSensor.add(new Meter(metrics.recordErrorRate, metrics.recordErrorTotal));

            this.maxRecordSizeSensor = metrics.sensor("record-size");
            this.maxRecordSizeSensor.add(metrics.recordSizeMax, new Max());
            this.maxRecordSizeSensor.add(metrics.recordSizeAvg, new Avg());

            this.metrics.addMetric(metrics.requestsInFlight, (config, now) -> client.inFlightRequestCount());
            this.metrics.addMetric(metrics.metadataAge,
                (config, now) -> (now - metadata.lastSuccessfulUpdate()) / 1000.0);

            this.batchSplitSensor = metrics.sensor("batch-split-rate");
            this.batchSplitSensor.add(new Meter(metrics.batchSplitRate, metrics.batchSplitTotal));
        }

        private void maybeRegisterTopicMetrics(String topic) {
            // if one sensor of the metrics has been registered for the topic,
            // then all other sensors should have been registered; and vice versa
            String topicRecordsCountName = "topic." + topic + ".records-per-batch";
            Sensor topicRecordCount = this.metrics.getSensor(topicRecordsCountName);
            if (topicRecordCount == null) {
                Map<String, String> metricTags = Collections.singletonMap("topic", topic);

                topicRecordCount = this.metrics.sensor(topicRecordsCountName);
                MetricName rateMetricName = this.metrics.topicRecordSendRate(metricTags);
                MetricName totalMetricName = this.metrics.topicRecordSendTotal(metricTags);
                topicRecordCount.add(new Meter(rateMetricName, totalMetricName));

                String topicByteRateName = "topic." + topic + ".bytes";
                Sensor topicByteRate = this.metrics.sensor(topicByteRateName);
                rateMetricName = this.metrics.topicByteRate(metricTags);
                totalMetricName = this.metrics.topicByteTotal(metricTags);
                topicByteRate.add(new Meter(rateMetricName, totalMetricName));

                String topicCompressionRateName = "topic." + topic + ".compression-rate";
                Sensor topicCompressionRate = this.metrics.sensor(topicCompressionRateName);
                MetricName m = this.metrics.topicCompressionRate(metricTags);
                topicCompressionRate.add(m, new Avg());

                String topicRetryName = "topic." + topic + ".record-retries";
                Sensor topicRetrySensor = this.metrics.sensor(topicRetryName);
                rateMetricName = this.metrics.topicRecordRetryRate(metricTags);
                totalMetricName = this.metrics.topicRecordRetryTotal(metricTags);
                topicRetrySensor.add(new Meter(rateMetricName, totalMetricName));

                String topicErrorName = "topic." + topic + ".record-errors";
                Sensor topicErrorSensor = this.metrics.sensor(topicErrorName);
                rateMetricName = this.metrics.topicRecordErrorRate(metricTags);
                totalMetricName = this.metrics.topicRecordErrorTotal(metricTags);
                topicErrorSensor.add(new Meter(rateMetricName, totalMetricName));
            }
        }

        public void updateProduceRequestMetrics(Map<Integer, List<ProducerBatch>> batches) {
            long now = time.milliseconds();
            for (List<ProducerBatch> nodeBatch : batches.values()) {
                int records = 0;
                for (ProducerBatch batch : nodeBatch) {
                    // register all per-topic metrics at once
                    String topic = batch.topicPartition.topic();
                    maybeRegisterTopicMetrics(topic);

                    // per-topic record send rate
                    String topicRecordsCountName = "topic." + topic + ".records-per-batch";
                    Sensor topicRecordCount = Objects.requireNonNull(this.metrics.getSensor(topicRecordsCountName));
                    topicRecordCount.record(batch.recordCount);

                    // per-topic bytes send rate
                    String topicByteRateName = "topic." + topic + ".bytes";
                    Sensor topicByteRate = Objects.requireNonNull(this.metrics.getSensor(topicByteRateName));
                    topicByteRate.record(batch.estimatedSizeInBytes());

                    // per-topic compression rate
                    String topicCompressionRateName = "topic." + topic + ".compression-rate";
                    Sensor topicCompressionRate = Objects.requireNonNull(this.metrics.getSensor(topicCompressionRateName));
                    topicCompressionRate.record(batch.compressionRatio());

                    // global metrics
                    this.batchSizeSensor.record(batch.estimatedSizeInBytes(), now);
                    this.queueTimeSensor.record(batch.queueTimeMs(), now);
                    this.compressionRateSensor.record(batch.compressionRatio());
                    this.maxRecordSizeSensor.record(batch.maxRecordSize, now);
                    records += batch.recordCount;
                }
                this.recordsPerRequestSensor.record(records, now);
            }
        }

        public void recordRetries(String topic, int count) {
            long now = time.milliseconds();
            this.retrySensor.record(count, now);
            String topicRetryName = "topic." + topic + ".record-retries";
            Sensor topicRetrySensor = this.metrics.getSensor(topicRetryName);
            if (topicRetrySensor != null)
                topicRetrySensor.record(count, now);
        }

        public void recordErrors(String topic, int count) {
            long now = time.milliseconds();
            this.errorSensor.record(count, now);
            String topicErrorName = "topic." + topic + ".record-errors";
            Sensor topicErrorSensor = this.metrics.getSensor(topicErrorName);
            if (topicErrorSensor != null)
                topicErrorSensor.record(count, now);
        }

        public void recordLatency(String node, long latency) {
            long now = time.milliseconds();
            this.requestTimeSensor.record(latency, now);
            if (!node.isEmpty()) {
                String nodeTimeName = "node-" + node + ".latency";
                Sensor nodeRequestTime = this.metrics.getSensor(nodeTimeName);
                if (nodeRequestTime != null)
                    nodeRequestTime.record(latency, now);
            }
        }

        void recordBatchSplit() {
            this.batchSplitSensor.record();
        }
    }

}<|MERGE_RESOLUTION|>--- conflicted
+++ resolved
@@ -351,12 +351,7 @@
             log.debug("Requesting metadata update due to unknown leader topics from the batched records: {}",
                 result.unknownLeaderTopics);
             this.metadata.requestUpdate();
-<<<<<<< HEAD
-            this.sensors.metadataRequestRateSensor.record();
-=======
             this.metadata.recordMetadataRequest();
->>>>>>> 36f882b6
-
         }
 
         // remove any nodes we aren't ready to send to
@@ -842,7 +837,6 @@
         public final Sensor compressionRateSensor;
         public final Sensor maxRecordSizeSensor;
         public final Sensor batchSplitSensor;
-        public final Sensor metadataRequestRateSensor;
         private final SenderMetricsRegistry metrics;
         private final Time time;
 
@@ -868,9 +862,6 @@
             this.recordsPerRequestSensor = metrics.sensor("records-per-request");
             this.recordsPerRequestSensor.add(new Meter(metrics.recordSendRate, metrics.recordSendTotal));
             this.recordsPerRequestSensor.add(metrics.recordsPerRequestAvg, new Avg());
-
-            this.metadataRequestRateSensor = metrics.sensor("metadata-request-rate");
-            this.metadataRequestRateSensor.add(new Meter(metrics.metadataRequestRate, metrics.metadataRequestSentTotal));
 
             this.retrySensor = metrics.sensor("record-retries");
             this.retrySensor.add(new Meter(metrics.recordRetryRate, metrics.recordRetryTotal));
